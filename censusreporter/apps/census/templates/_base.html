--- conflicted
+++ resolved
@@ -98,7 +98,7 @@
             {% block content %}{% endblock %}
         </div>
         {% endblock %}
-
+        
         <footer id="page-footer">
             <section class="wrapper footer-container clearfix">
                 {% block footer_content %}
@@ -135,7 +135,7 @@
         <!--[if gte IE 9]><!-->
         <script src="//cdn.jsdelivr.net/g/jquery@2.1,d3js@3.4,typeahead.js@0.10.2(typeahead.bundle.min.js),underscorejs@1.6,spinjs@1.3,handlebarsjs@1.3(handlebars.min.js)"></script>
         <!--<![endif]-->
-
+        
         <!-- local patched version of r2d3 handles percentage widths, HTML overlays -->
         <!--[if lte IE 8]>
         <script src="{{ STATIC_URL }}js/vendor/r2d3.js" charset="utf-8"></script>
@@ -144,17 +144,14 @@
         <script src="//cdnjs.cloudflare.com/ajax/libs/jquery/1.9.1/jquery.js"></script>
         <script src="//cdn.jsdelivr.net/g/typeahead.js@0.10.2(typeahead.bundle.min.js),underscorejs@1.6,spinjs@1.3,handlebarsjs@1.3(handlebars.min.js)"></script>
         <![endif]-->
-
+        
         <!--[if lte IE 9]>
         <script src="//cdnjs.cloudflare.com/ajax/libs/jquery-ajaxtransport-xdomainrequest/1.0.1/jquery.xdomainrequest.min.js"></script>
         <![endif]-->
-<<<<<<< HEAD
-=======
         <script src="//maxcdn.bootstrapcdn.com/bootstrap/3.3.6/js/bootstrap.min.js"></script>
         <script src="https://code.jquery.com/ui/1.12.0/jquery-ui.min.js"
                 integrity="sha256-eGE6blurk5sHj+rmkfsGYeKyZx3M4bG+ZlFyA7Kns7E="
                 crossorigin="anonymous"></script>
->>>>>>> 1c4381c2
         <script type="text/javascript">CR_API_URL = '{{ API_URL }}';</script>
         <script src="{{ STATIC_URL }}js/app.js"></script>
         <script src="{{ STATIC_URL }}js/glossary.js"></script>
