from django.conf.urls import url, patterns, include
from django.contrib import admin

from .utils import GEOGRAPHIES_MAP
from .views import (HomepageView, GeographyDetailView, ComparisonView,
    ComparisonBuilder, PlaceSearchJson, TableSearch, TableSearchJson,
    GeoSearch, LocateView, HealthcheckView, DataView)

from django.views.generic.base import TemplateView

admin.autodiscover()

geography_type_options = '|'.join([str.replace(' ','-') for str in GEOGRAPHIES_MAP.keys()])
comparison_formats = 'map|table|distribution|json|csv'

urlpatterns = patterns('',
    (r'^admin/', include(admin.site.urls)),

    url(
        regex   = '^$',
        view    = HomepageView.as_view(),
        kwargs  = {},
        name    = 'homepage',
    ),

    url(
        regex   = '^healthcheck$',
        view    = HealthcheckView.as_view(),
        kwargs  = {},
        name    = 'healthcheck',
    ),

    ## LOCAL DEV VERSION OF API ##
    url(
        regex   = '^place-search/json/$',
        view    = PlaceSearchJson.as_view(),
        kwargs  = {},
        name    = 'place_search_json',
    ),

    url(
        regex   = '^table-search/$',
        view    = TableSearch.as_view(),
        kwargs  = {},
        name    = 'table_search',
    ),
    url(
        regex   = '^table-search/json/$',
        view    = TableSearchJson.as_view(),
        kwargs  = {},
        name    = 'table_search_json',
    ),

    url(
        regex   = '^geo-search/$',
        view    = GeoSearch.as_view(),
        kwargs  = {},
        name    = 'geo_search',
    ),
    ## END LOCAL DEV VERSION OF API ##

    url(
        regex   = '^locate/$',
        view    = LocateView.as_view(),
        kwargs  = {},
        name    = 'locate',
    ),

    url(
        regex   = '^compare/$',
        view    = ComparisonBuilder.as_view(),
        kwargs  = {},
        name    = 'comparison_builder',
    ),

<<<<<<< HEAD
    url(
        regex   = '^glossary/$',
        view    = TemplateView.as_view(template_name="glossary.html"),
        kwargs  = {},
        name    = 'glossary',
    ),

    url(
        regex   = '^glossary-example/$',
        view    = TemplateView.as_view(template_name="glossary-example.html"),
        kwargs  = {},
        name    = 'glossary-example',
=======
    # e.g. /table/B01001/
    url(
        regex   = '^data/$',
        view    = DataView.as_view(),
        kwargs  = {},
        name    = 'data_detail',
>>>>>>> e9998938
    ),

    # e.g. /profiles/16000US5367000/ (Spokane, WA)
    url(
        regex   = '^profiles/(?P<geography_id>[-\w]+)/$',
        view    = GeographyDetailView.as_view(),
        kwargs  = {},
        name    = 'geography_detail',
    ),

    # e.g. /compare/04000US53/050/ (counties in Washington)
    url(
        regex   = '^compare/(?P<parent_id>[-\w]+)/(?P<descendant_sumlev>[-\w]+)/$',
        view    = ComparisonView.as_view(),
        kwargs  = {},
        name    = 'geography_comparison',
    ),
    # e.g. /compare/04000US53/050/map/
    url(
        regex   = '^compare/(?P<parent_id>[-\w]+)/(?P<descendant_sumlev>[-\w]+)/(?P<format>%s)/$' % comparison_formats,
        view    = ComparisonView.as_view(),
        kwargs  = {},
        name    = 'geography_comparison_detail',
    ),
)<|MERGE_RESOLUTION|>--- conflicted
+++ resolved
@@ -73,27 +73,12 @@
         name    = 'comparison_builder',
     ),
 
-<<<<<<< HEAD
-    url(
-        regex   = '^glossary/$',
-        view    = TemplateView.as_view(template_name="glossary.html"),
-        kwargs  = {},
-        name    = 'glossary',
-    ),
-
-    url(
-        regex   = '^glossary-example/$',
-        view    = TemplateView.as_view(template_name="glossary-example.html"),
-        kwargs  = {},
-        name    = 'glossary-example',
-=======
     # e.g. /table/B01001/
     url(
         regex   = '^data/$',
         view    = DataView.as_view(),
         kwargs  = {},
         name    = 'data_detail',
->>>>>>> e9998938
     ),
 
     # e.g. /profiles/16000US5367000/ (Spokane, WA)
@@ -118,4 +103,20 @@
         kwargs  = {},
         name    = 'geography_comparison_detail',
     ),
+
+    url(
+        regex   = '^glossary/$',
+        view    = TemplateView.as_view(template_name="glossary.html"),
+        kwargs  = {},
+        name    = 'glossary',
+    ),
+
+    url(
+        regex   = '^glossary-example/$',
+        view    = TemplateView.as_view(template_name="glossary-example.html"),
+        kwargs  = {},
+        name    = 'glossary-example',
+    ),
+
+
 )